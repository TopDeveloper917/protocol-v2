--- conflicted
+++ resolved
@@ -23,10 +23,7 @@
 	SignedTxData,
 	TxParams,
 } from '../types';
-<<<<<<< HEAD
-=======
 import { containsComputeUnitIxs } from '../util/computeUnits';
->>>>>>> 3e93546e
 
 export const COMPUTE_UNITS_DEFAULT = 200_000;
 
